--- conflicted
+++ resolved
@@ -49,7 +49,6 @@
 
 1.  Create an account and copy your API Key for use in the next task
 
-<<<<<<< HEAD
     -   Click **SIGN UP**
     -   Fill in your account details, click **Sign up**
     -   Click your profile icon in the menu, select **Settings**
@@ -60,12 +59,6 @@
     -   Copy the `API Key (v3 auth)` key for later use
 
     ![Copy the API Key v3.](./media/xx_MovieKey_02.png "Copy the API Key v3")
-=======
-    - Click **SIGN UP**
-    - Fill in your account details, click **Sign up**
-    - Click your profile icon in the menu, select **Settings**
-    - Click **API**, copy the `API Key (v3 auth)` key for later use
->>>>>>> 4891f61b
 
 ### Task 3: Deploy resources to Azure
 
